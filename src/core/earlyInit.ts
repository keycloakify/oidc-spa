--- conflicted
+++ resolved
@@ -6,11 +6,8 @@
     postEncryptedAuthResponseToParent,
     preventSessionStorageSetItemOfPublicKeyByThirdParty
 } from "./iframeMessageProtection";
-<<<<<<< HEAD
 import { setOidcRequiredPostHydrationReplaceNavigationUrl } from "./requiredPostHydrationReplaceNavigationUrl";
-=======
 import { isBrowser } from "../tools/isBrowser";
->>>>>>> bdea2fa6
 
 let hasEarlyInitBeenCalled = false;
 
@@ -28,22 +25,18 @@
 
     hasEarlyInitBeenCalled = true;
 
-<<<<<<< HEAD
+    if (!isBrowser) {
+        return { shouldLoadApp: true };
+    }
+
+    captureApisForIframeProtection();
+
     const {
         freezeFetch,
         freezeXMLHttpRequest,
         freezeWebSocket = false,
         isPostLoginRedirectManual = false
     } = params ?? {};
-=======
-    if (!isBrowser) {
-        return { shouldLoadApp: true };
-    }
-
-    captureApisForIframeProtection();
-
-    const { freezeFetch, freezeXMLHttpRequest, freezeWebSocket = false } = params ?? {};
->>>>>>> bdea2fa6
 
     const { shouldLoadApp } = handleOidcCallback({ isPostLoginRedirectManual });
 
