import type { OidcSpaVitePluginParams } from "./vite-plugin";
import type { ResolvedConfig } from "vite";
import type { PluginContext } from "rollup";
import { promises as fs } from "node:fs";
import * as path from "node:path";
import { assert } from "../tools/tsafe/assert";
import type { Equals } from "../tools/tsafe/Equals";
import type { ProjectType } from "./projectType";
import {
    resolveCandidate,
    resolvePackageFile,
    normalizeAbsolute,
    splitId,
    normalizeRequestPath
} from "./utils";

type EntryResolution = {
    absolutePath: string;
    normalizedPath: string;
    watchFiles: string[];
};

const ORIGINAL_QUERY_PARAM = "oidc-spa-original";

const GENERIC_ENTRY_CANDIDATES = ["src/main.tsx", "src/main.ts", "src/main.jsx", "src/main.js"];

const REACT_ROUTER_ENTRY_CANDIDATES = [
    "entry.client.tsx",
    "entry.client.ts",
    "entry.client.jsx",
    "entry.client.js"
];

const TANSTACK_ENTRY_CANDIDATES = ["client.tsx", "client.ts", "client.jsx", "client.js"];

export function createHandleClientEntrypoint(params: {
    oidcSpaVitePluginParams: OidcSpaVitePluginParams;
    resolvedConfig: ResolvedConfig;
    projectType: ProjectType;
}) {
    const { oidcSpaVitePluginParams, resolvedConfig, projectType } = params;

    const entryResolution = resolveEntryForProject({
        config: resolvedConfig,
        projectType
    });

    async function load_handleClientEntrypoint(params: {
        id: string;
        pluginContext: PluginContext;
    }): Promise<null | string> {
        const { id, pluginContext } = params;
        const { path: rawPath, queryParams } = splitId(id);

        const normalizedRequestPath = normalizeRequestPath(rawPath);
        const isMatch =
            normalizedRequestPath && normalizedRequestPath === entryResolution.normalizedPath;

        if (!isMatch) {
            return null;
        }

        const isOriginalRequest = queryParams.getAll(ORIGINAL_QUERY_PARAM).includes("true");

        if (isOriginalRequest) {
            return loadOriginalModule(entryResolution, pluginContext);
        }

        entryResolution.watchFiles.forEach(file => pluginContext.addWatchFile(file));

        const { freezeFetch, freezeXMLHttpRequest, freezeWebSocket, freezePromise, safeMode, ...rest } =
            oidcSpaVitePluginParams ?? {};

        assert<Equals<typeof rest, {}>>;

        const originalEntryImport = `import("./${path.basename(
            entryResolution.absolutePath
        )}?${ORIGINAL_QUERY_PARAM}=true")`;

        const stubSourceCache = [
            `import { oidcEarlyInit } from "oidc-spa/entrypoint";`,
<<<<<<< HEAD
            projectType === "tanstack-start" &&
                `import { preventConsoleLoggingOfUnifiedClientRetryForSsrLoadersError } from "oidc-spa/react-tanstack-start/rfcUnifiedClientRetryForSsrLoaders/entrypoint";`,
            // Use Object.assign to force Rollup to preserve all properties
            `const _oidc_params = Object.assign({}, {`,
=======
            `const { shouldLoadApp } = oidcEarlyInit({`,
>>>>>>> 1e3f0c90
            `    freezeFetch: ${freezeFetch},`,
            `    freezeXMLHttpRequest: ${freezeXMLHttpRequest},`,
            `    freezeWebSocket: ${freezeWebSocket},`,
            `    freezePromise: ${freezePromise},`,
            `    safeMode: ${safeMode},`,
            `    BASE_URL: "${resolvedConfig.base}"`,
            `});`,
            `const { shouldLoadApp } = oidcEarlyInit(_oidc_params);`,
            ``,
            `if(shouldLoadApp){`,
<<<<<<< HEAD
            projectType === "tanstack-start" &&
                `    preventConsoleLoggingOfUnifiedClientRetryForSsrLoadersError();`,
            `    ${originalEntryImport};`,
=======
            `    import("./${path.basename(
                entryResolution.absolutePath
            )}?${ORIGINAL_QUERY_PARAM}=true");`,
>>>>>>> 1e3f0c90
            `}`
        ]
            .filter(line => typeof line === "string")
            .join("\n");

        return stubSourceCache;
    }

    return { load_handleClientEntrypoint };
}

function resolveEntryForProject({
    config,
    projectType
}: {
    config: ResolvedConfig;
    projectType: ProjectType;
}): EntryResolution {
    const root = config.root;

    switch (projectType) {
        case "tanstack-start": {
            const candidate = resolveCandidate({
                root,
                subDirectories: ["src"],
                filenames: TANSTACK_ENTRY_CANDIDATES
            });

            const entryPath =
                candidate ??
                resolvePackageFile("@tanstack/react-start", [
                    "dist",
                    "plugin",
                    "default-entry",
                    "client.tsx"
                ]);

            const normalized = normalizeAbsolute(entryPath);

            const resolution: EntryResolution = {
                absolutePath: entryPath,
                normalizedPath: normalized,
                watchFiles: candidate ? [entryPath] : []
            };

            return resolution;
        }

        case "react-router-framework": {
            const candidate = resolveCandidate({
                root,
                subDirectories: ["app"],
                filenames: REACT_ROUTER_ENTRY_CANDIDATES
            });

            const entryPath =
                candidate ??
                resolvePackageFile("@react-router/dev", [
                    "dist",
                    "config",
                    "defaults",
                    "entry.client.tsx"
                ]);

            const normalized = normalizeAbsolute(entryPath);

            const resolution: EntryResolution = {
                absolutePath: entryPath,
                normalizedPath: normalized,
                watchFiles: candidate ? [entryPath] : []
            };

            return resolution;
        }

        case "nuxt": {
            const rollupInput = config.build.rollupOptions?.input;

            let entryPath: string;

            if (typeof rollupInput === "string") {
                entryPath = rollupInput;
            } else if (Array.isArray(rollupInput)) {
                assert(rollupInput.length > 0, "Nuxt rollupOptions.input array is empty");
                entryPath = rollupInput[0];
            } else if (rollupInput && typeof rollupInput === "object") {
                const inputRecord = rollupInput;
                assert(
                    Object.keys(inputRecord).length > 0,
                    "Nuxt rollupOptions.input object must contain at least one entry"
                );
                entryPath = Object.values(inputRecord)[0];
            } else {
                throw new Error(
                    "Could not resolve Nuxt entry point from Vite config. " +
                        "rollupOptions.input is undefined or has an unexpected type."
                );
            }

            const normalized = normalizeAbsolute(entryPath);

            const resolution: EntryResolution = {
                absolutePath: entryPath,
                normalizedPath: normalized,
                watchFiles: []
            };

            return resolution;
        }

        case "other": {
            const candidate = resolveCandidate({
                root,
                subDirectories: ["."],
                filenames: GENERIC_ENTRY_CANDIDATES
            });

            assert(candidate !== undefined);

            const normalized = normalizeAbsolute(candidate);

            const resolution: EntryResolution = {
                absolutePath: candidate,
                normalizedPath: normalized,
                watchFiles: [candidate]
            };

            return resolution;
        }

        default:
            assert<Equals<typeof projectType, never>>(false);
    }
}

function loadOriginalModule(
    entry: EntryResolution,
    context: { addWatchFile(id: string): void }
): Promise<string> {
    entry.watchFiles.forEach(file => context.addWatchFile(file));
    return fs.readFile(entry.absolutePath, "utf8");
}<|MERGE_RESOLUTION|>--- conflicted
+++ resolved
@@ -79,14 +79,8 @@
 
         const stubSourceCache = [
             `import { oidcEarlyInit } from "oidc-spa/entrypoint";`,
-<<<<<<< HEAD
-            projectType === "tanstack-start" &&
-                `import { preventConsoleLoggingOfUnifiedClientRetryForSsrLoadersError } from "oidc-spa/react-tanstack-start/rfcUnifiedClientRetryForSsrLoaders/entrypoint";`,
             // Use Object.assign to force Rollup to preserve all properties
             `const _oidc_params = Object.assign({}, {`,
-=======
-            `const { shouldLoadApp } = oidcEarlyInit({`,
->>>>>>> 1e3f0c90
             `    freezeFetch: ${freezeFetch},`,
             `    freezeXMLHttpRequest: ${freezeXMLHttpRequest},`,
             `    freezeWebSocket: ${freezeWebSocket},`,
@@ -96,16 +90,8 @@
             `});`,
             `const { shouldLoadApp } = oidcEarlyInit(_oidc_params);`,
             ``,
-            `if(shouldLoadApp){`,
-<<<<<<< HEAD
-            projectType === "tanstack-start" &&
-                `    preventConsoleLoggingOfUnifiedClientRetryForSsrLoadersError();`,
+            `if (shouldLoadApp) {`,
             `    ${originalEntryImport};`,
-=======
-            `    import("./${path.basename(
-                entryResolution.absolutePath
-            )}?${ORIGINAL_QUERY_PARAM}=true");`,
->>>>>>> 1e3f0c90
             `}`
         ]
             .filter(line => typeof line === "string")
