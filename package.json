--- conflicted
+++ resolved
@@ -1,10 +1,6 @@
 {
     "name": "oidc-spa",
-<<<<<<< HEAD
     "version": "8.1.7-rc.1",
-=======
-    "version": "8.1.6",
->>>>>>> 444f3a3f
     "description": "Openidconnect client for Single Page Applications",
     "repository": {
         "type": "git",
