<p align="center">
    <img src="https://github.com/garronej/oidc-spa/assets/6702424/6adde1f7-b7b6-4b1a-b48f-bd02095b99ea">  
</p>
<p align="center">
    <i>Openidconnect client for Single Page Applications</i>
    <br>
    <br>
    <a href="https://github.com/garronej/oidc-spa/actions">
      <img src="https://github.com/garronej/oidc-spa/actions/workflows/ci.yaml/badge.svg?branch=main">
    </a>
    <a href="https://bundlephobia.com/package/oidc-spa">
      <img src="https://img.shields.io/bundlephobia/minzip/oidc-spa">
    </a>
    <a href="https://www.npmjs.com/package/oidc-spa">
      <img src="https://img.shields.io/npm/dw/oidc-spa">
    </a>
    <a href="https://github.com/garronej/oidc-spa/blob/main/LICENSE">
      <img src="https://img.shields.io/npm/l/oidc-spa">
    </a>
</p>
<p align="center">
  <a href="https://github.com/garronej/oidc-spa">Home</a>
  -
  <a href="https://github.com/garronej/oidc-spa">Documentation</a>
</p>

An OIDC client designed for Single Page Applications, typically [Vite](https://vitejs.dev/) projects.
With a streamlined API, you can easily integrate OIDC without needing to understand every detail of the protocol.

## Comparison with Existing Libraries

### [oidc-client-ts](https://github.com/authts/oidc-client-ts)

While `oidc-client-ts` serves as a comprehensive toolkit, our library aims to provide a simplified, ready-to-use adapter that will pass
any security audit. We utilize `oidc-client-ts` internally but abstract away most of its intricacies.

### [react-oidc-context](https://github.com/authts/react-oidc-context)

Our library takes a modular approach to OIDC and React, treating them as separate concerns that don't necessarily have to be intertwined.
We offer an optional React adapter for added convenience, but it's not a requirement to use it and [it's really trivial anyway](https://github.com/garronej/oidc-spa/blob/main/src/react.tsx).

## Usage

```bash
$ yarn add oidc-spa
```

Create a `silent-sso.html` file and put it in your public directory.

```html
<html>
    <body>
        <script>
            parent.postMessage(location.href, location.origin);
        </script>
    </body>
</html>
```

### Option 1: Usage without involving the UI framework

```ts
import { createOidc, decodeJwt } from "oidc-spa";

(async () => {
    const oidc = await createOidc({
        issuerUri: "https://auth.your-domain.net/auth/realms/myrealm",
        clientId: "myclient",
        // Optional, you can modify the url before redirection to the identity server
        // Alternatively you can use: getExtraQueryParams: ()=> ({ ui_locales: "fr" })
        transformUrlBeforeRedirect: url => `${url}&ui_locales=fr`
        /**
         * This parameter have to be provided if your App is not hosted at the origin of the subdomain.
         * For example if your site is hosted by navigating to `https://www.example.com`
         * you don't have to provide this parameter.
<<<<<<< HEAD
         * On the other end if your site is hosted by navigating to `https://www.example.com/my-app`
         * Then you want to set publicUrl to `/my-app`.
         * If you are using Vite: `publicUrl: import.meta.env.BASE_URL`
         * If you using Create React App: `publicUrl: process.env.PUBLIC_URL`
=======
         * On the other end if your site is at `https://www.example.com/my-app`
         * Then you want to set publicUrl to `/my-app`
>>>>>>> 0cba1ea2
         *
         * Be mindful that `${window.location.origin}${publicUrl}/silent-sso.html` must return the `silent-sso.html` that
         * you are supposed to have created in your `public/` directory.
         */
        //publicUrl: `${window.location.origin}/my-app`
        /**
         * When a user navigate back from the login pages, essentially if he renounces to login,
         * it's usually redirected to the last non auth route on your app but on some browsers
         * it might not be the case and we might need to redirect to the homepage manually.
         * If you don't provide this parameter, the user will be redirected to ``${window.location.origin}${publicUrl}`
         * You can use this function to involve your client side router and thus prevent a double page load.
         */
        //navigateToHomepage?: () => route.home().push();
    });

    if (!oidc.isUserLoggedIn) {
        oidc.login({
            // This return a promise that never resolve. Your user will be redirected to the identity server.
            // doesCurrentHrefRequiresAuth determines the behavior when a user gives up on loggin in and navigate back.
            // We don't want to send him back to a authenticated route.
            // If you are calling login because the user clicked
            // on a 'login' button you should set doesCurrentHrefRequiresAuth to false.
            // When you are calling login because your user navigated to a path that require authentication
            // you should set doesCurrentHrefRequiresAuth to true
            doesCurrentHrefRequiresAuth: false
            //Optionally you can add some extra parameter to be added on the login url.
            //extraQueryParams: { kc_idp_hint: "google" }
        });
    } else {
        const {
            // The accessToken is what you'll use as a Bearer token to authenticate to your APIs
            accessToken,
            // You can parse the idToken as a JWT to get some information about the user.
            idToken
        } = oidc.getTokens();

        const user = decodeJwt<{
            // Use https://jwt.io/ to tell what's in your idToken
            sub: string;
            preferred_username: string;
        }>(idToken);

        console.log(`Hello ${user.preferred_username}`);

        // To call when the user click on logout.
        // You can also redirect to a custom url with { redirectTo: "specific url", url: `${location.origin}/bye` }
        oidc.logout({ redirectTo: "home" });
    }
})();
```

## Option 2: Usage directly within React

```tsx
import { createOidcProvider, useOidc } from "oidc-spa/react";
import { decodeJwt } from "oidc-spa";

const { OidcProvider } = createOidcProvider({
    issuerUri: "https://auth.your-domain.net/auth/realms/myrealm",
    clientId: "myclient"
    // See above for other parameters
});

ReactDOM.render(
    <OidcProvider
        // Optional, it's usually so fast that a fallback is really not required.
        fallback={<>Logging you in...</>}
    >
        <App />
    </OidcProvider>,
    document.getElementById("root")
);

function App() {
    const { oidc } = useOidc();

    if (!oidc.isUserLoggedIn) {
        return (
            <>
                You're not logged in.
                <button
                    onClick={() =>
                        oidc.login({
                            doesCurrentHrefRequiresAuth: false
                            //Optionally you can add some extra parameter to be added on the login url.
                            //extraQueryParams: { kc_idp_hint: "google" }
                        })
                    }
                >
                    Login
                </button>
            </>
        );
    }

    return (
        <AppLoggedIn
            // You can also redirect to a custom url with { redirectTo: "specific url", url: `${location.origin}/bye` }
            logout={() => oidc.logout({ redirectTo: "home" })}
        />
    );
}

function AppLoggedIn(props: { logout: () => Promise<never> }) {
    const { logout } = props;

    const { user } = useUser();

    return (
        <>
            <h1>Hello {user.preferred_username}</h1>
            <button onClick={logout}>Log out</button>
        </>
    );
}

// Convenience hook to get the parsed idToken
// To call only when the user is logged in
function useUser() {
    const { oidc } = useOidc();

    if (!oidc.isUserLoggedIn) {
        throw new Error("This hook should be used only on authenticated routes");
    }

    const { idToken } = oidc.getTokens();

    const user = useMemo(
        () =>
            decodeJwt<{
                // Use https://jwt.io/ to tell what's in your idToken
                sub: string;
                preferred_username: string;
            }>(idToken),
        [idToken]
    );

    return { user };
}
```

## Refreshing token

The token refresh is handled automatically for you, however you can manually trigger
a token refresh with `oidc.getTokens()`.

## What happens if the OIDC server is down?

If the OIDC server is down or misconfigured an error get printed in the console, everything
continues as normal with the user unauthenticated. If the user tries to login an alert saying
that authentication is not available at the moment is displayed and nothing happens.  
This enable your the part of your app that do not requires authentication to remain up even when
your identities server is facing issues.

## Demo setup

<p align="center">
  <img width="764" alt="image" src="https://github.com/garronej/oidc-spa/assets/6702424/1c8922de-d724-4e9d-b630-e82562449612">
</p>

A very basic setup with Keycloak and Create React App.

-   It's live here: https://starter.keycloakify.dev/
-   The source code is [here](https://github.com/keycloakify/keycloakify-starter).
    The setup is collocated with a custom Keycloak theme. The part where we use `oidc-spa` is [here](https://github.com/keycloakify/keycloakify-starter/blob/main/src/App/App.tsx).

## Showcases

This library is powers the authentication of the following platforms:

### Onyxia

-   [Source code](https://github.com/InseeFrLab/onyxia)
-   [Public instance](https://datalab.sspcloud.fr)

<a href="https://youtu.be/FvpNfVrxBFM">
  <img width="1712" alt="image" src="https://user-images.githubusercontent.com/6702424/231314534-2eeb1ab5-5460-4caa-b78d-55afd400c9fc.png">
</a>

### The French Interministerial Base of Free Software

-   [Source code](https://github.com/codegouvfr/sill-web/)
-   [Deployment of the website](https://code.gouv.fr/sill)

<a href="https://youtu.be/AT3CvmY_Y7M?si=Edkf0vRNjosGLA3R">
  <img width="1712" alt="image" src="https://github.com/garronej/i18nifty/assets/6702424/aa06cc30-b2bd-4c8b-b435-2f875f53175b">
</a>

## Contributing

### Testing your changes in an external app

You have made some changes to the code and you want to test them
in your app before submitting a pull request?

Assuming `you/my-app` have `oidc-spa` as a dependency.

```bash
cd ~/github
git clone https://github.com/you/my-app
cd my-app
yarn

cd ~/github
git clone https://github.com/garronej/oidc-spa
cd oidc-spa
yarn
yarn build
yarn link-in-app my-app
npx tsc -w

# Open another terminal

cd ~/github/my-app
rm -rf node_modules/.cache
yarn start # Or whatever my-app is using for starting the project
```

You don't have to use `~/github` as reference path. Just make sure `my-app` and `oidc-spa`
are in the same directory.

> Note for the maintainer: You might run into issues if you do not list all your singleton dependencies in
> `src/link-in-app.js -> singletonDependencies`. A singleton dependency is a dependency that can
> only be present once in an App. Singleton dependencies are usually listed as peerDependencies example `react`, `@emotion/*`.<|MERGE_RESOLUTION|>--- conflicted
+++ resolved
@@ -73,15 +73,10 @@
          * This parameter have to be provided if your App is not hosted at the origin of the subdomain.
          * For example if your site is hosted by navigating to `https://www.example.com`
          * you don't have to provide this parameter.
-<<<<<<< HEAD
          * On the other end if your site is hosted by navigating to `https://www.example.com/my-app`
          * Then you want to set publicUrl to `/my-app`.
          * If you are using Vite: `publicUrl: import.meta.env.BASE_URL`
          * If you using Create React App: `publicUrl: process.env.PUBLIC_URL`
-=======
-         * On the other end if your site is at `https://www.example.com/my-app`
-         * Then you want to set publicUrl to `/my-app`
->>>>>>> 0cba1ea2
          *
          * Be mindful that `${window.location.origin}${publicUrl}/silent-sso.html` must return the `silent-sso.html` that
          * you are supposed to have created in your `public/` directory.
@@ -89,9 +84,9 @@
         //publicUrl: `${window.location.origin}/my-app`
         /**
          * When a user navigate back from the login pages, essentially if he renounces to login,
-         * it's usually redirected to the last non auth route on your app but on some browsers
+         * he is usually redirected to the last non auth route on your app but on some browsers
          * it might not be the case and we might need to redirect to the homepage manually.
-         * If you don't provide this parameter, the user will be redirected to ``${window.location.origin}${publicUrl}`
+         * If you don't provide this parameter, the user will be redirected to `${window.location.origin}${publicUrl}`
          * You can use this function to involve your client side router and thus prevent a double page load.
          */
         //navigateToHomepage?: () => route.home().push();
